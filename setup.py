import sys

from setuptools import find_packages, setup

<<<<<<< HEAD
=======
needs_pytest = {'pytest', 'test', 'ptr'}.intersection(sys.argv)
pytest_runner = ['pytest-runner'] if needs_pytest else []

>>>>>>> 37ea32c1
setup(name='scikit-datasets',
      packages=find_packages(),
      version='0.1.14',
      description='Scikit-learn-compatible datasets',
      author='David Diaz Vico',
      author_email='david.diaz.vico@outlook.com',
      url='https://github.com/daviddiazvico/scikit-datasets',
      download_url='https://github.com/daviddiazvico/scikit-datasets/archive/v0.1.14.tar.gz',
      keywords=['scikit-learn', 'pandas'],
      classifiers=['Intended Audience :: Science/Research',
                   'Intended Audience :: Developers',
                   'Topic :: Software Development',
                   'Topic :: Scientific/Engineering',
                   'Programming Language :: Python',
                   'Programming Language :: Python :: 3',
                   'Programming Language :: Python :: 3.5',
                   'Programming Language :: Python :: 3.6'],
      install_requires=['scikit-learn', 'pandas'],
<<<<<<< HEAD
      extras_require={
        'cran':  ['rdata'],
      })

=======
      setup_requires=pytest_runner,
      tests_require=['pytest-cov'],
      test_suite='tests',
      )

>>>>>>> 37ea32c1
<|MERGE_RESOLUTION|>--- conflicted
+++ resolved
@@ -1,40 +1,31 @@
-import sys
-
-from setuptools import find_packages, setup
-
-<<<<<<< HEAD
-=======
-needs_pytest = {'pytest', 'test', 'ptr'}.intersection(sys.argv)
-pytest_runner = ['pytest-runner'] if needs_pytest else []
-
->>>>>>> 37ea32c1
-setup(name='scikit-datasets',
-      packages=find_packages(),
-      version='0.1.14',
-      description='Scikit-learn-compatible datasets',
-      author='David Diaz Vico',
-      author_email='david.diaz.vico@outlook.com',
-      url='https://github.com/daviddiazvico/scikit-datasets',
-      download_url='https://github.com/daviddiazvico/scikit-datasets/archive/v0.1.14.tar.gz',
-      keywords=['scikit-learn', 'pandas'],
-      classifiers=['Intended Audience :: Science/Research',
-                   'Intended Audience :: Developers',
-                   'Topic :: Software Development',
-                   'Topic :: Scientific/Engineering',
-                   'Programming Language :: Python',
-                   'Programming Language :: Python :: 3',
-                   'Programming Language :: Python :: 3.5',
-                   'Programming Language :: Python :: 3.6'],
-      install_requires=['scikit-learn', 'pandas'],
-<<<<<<< HEAD
-      extras_require={
-        'cran':  ['rdata'],
-      })
-
-=======
-      setup_requires=pytest_runner,
-      tests_require=['pytest-cov'],
-      test_suite='tests',
-      )
-
->>>>>>> 37ea32c1
+import sys
+
+from setuptools import find_packages, setup
+
+needs_pytest = {'pytest', 'test', 'ptr'}.intersection(sys.argv)
+pytest_runner = ['pytest-runner'] if needs_pytest else []
+setup(name='scikit-datasets',
+      packages=find_packages(),
+      version='0.1.14',
+      description='Scikit-learn-compatible datasets',
+      author='David Diaz Vico',
+      author_email='david.diaz.vico@outlook.com',
+      url='https://github.com/daviddiazvico/scikit-datasets',
+      download_url='https://github.com/daviddiazvico/scikit-datasets/archive/v0.1.14.tar.gz',
+      keywords=['scikit-learn', 'pandas'],
+      classifiers=['Intended Audience :: Science/Research',
+                   'Intended Audience :: Developers',
+                   'Topic :: Software Development',
+                   'Topic :: Scientific/Engineering',
+                   'Programming Language :: Python',
+                   'Programming Language :: Python :: 3',
+                   'Programming Language :: Python :: 3.5',
+                   'Programming Language :: Python :: 3.6'],
+      install_requires=['scikit-learn', 'pandas'],
+      extras_require={
+        'cran':  ['rdata'],
+      },
+      setup_requires=pytest_runner,
+      tests_require=['pytest-cov'],
+      test_suite='tests',
+      )