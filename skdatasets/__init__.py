--- conflicted
+++ resolved
@@ -1,58 +1,54 @@
-"""
-Scikit-learn-compatible datasets.
-
-@author: David Diaz Vico
-@license: MIT
-"""
-
-from . import libsvm, raetsch, sklearn, uci, ucr
-try:
-    from . import cran
-except ImportError:
-    pass
-try:
-    from . import forex
-except ImportError:
-    pass
-try:
-    from . import keel
-except ImportError:
-    pass
-try:
-    from . import keras
-except ImportError:
-    pass
-
-fetcher = {'libsvm': libsvm.fetch_libsvm, 'raetsch': raetsch.fetch_raetsch,
-           'sklearn': sklearn.fetch_sklearn, 'uci': uci.fetch_uci}
-try:
-    fetcher['cran'] = cran.fetch_cran
-except:
-    pass
-try:
-    fetcher['forex'] = forex.fetch_forex
-except:
-    pass
-try:
-    fetcher['keel'] = keel.fetch_keel
-except:
-    pass
-try:
-    fetcher['keras'] = keras.fetch_keras
-except:
-    pass
-
-
-<<<<<<< HEAD
-def fetch(repository, *args, **kwargs):
-    """ Select a dataset. """
-=======
-def fetch(repository, collection=None, dataset=None, **kwargs):
-    """ Fetch a dataset. """
-    args = []
-    if collection is not None:
-        args.append(collection)
-    if dataset is not None:
-        args.append(dataset)
->>>>>>> e3f18e38
-    return fetcher[repository](*args, **kwargs)
+"""
+Scikit-learn-compatible datasets.
+
+@author: David Diaz Vico
+@license: MIT
+"""
+
+from . import libsvm, raetsch, sklearn, uci, ucr
+try:
+    from . import cran
+except ImportError:
+    pass
+try:
+    from . import forex
+except ImportError:
+    pass
+try:
+    from . import keel
+except ImportError:
+    pass
+try:
+    from . import keras
+except ImportError:
+    pass
+
+
+fetcher = {'libsvm': libsvm.fetch_libsvm, 'raetsch': raetsch.fetch_raetsch,
+           'sklearn': sklearn.fetch_sklearn, 'uci': uci.fetch_uci}
+try:
+    fetcher['cran'] = cran.fetch_cran
+except:
+    pass
+try:
+    fetcher['forex'] = forex.fetch_forex
+except:
+    pass
+try:
+    fetcher['keel'] = keel.fetch_keel
+except:
+    pass
+try:
+    fetcher['keras'] = keras.fetch_keras
+except:
+    pass
+
+
+def fetch(repository, collection=None, dataset=None, **kwargs):
+    """ Fetch a dataset. """
+    args = []
+    if collection is not None:
+        args.append(collection)
+    if dataset is not None:
+        args.append(dataset)
+    return fetcher[repository](*args, **kwargs)