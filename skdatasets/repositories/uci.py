"""
UCI datasets (https://archive.ics.uci.edu/ml/datasets.html).

@author: David Diaz Vico
@license: MIT
"""

import os
<<<<<<< HEAD
from urllib.request import urlretrieve

import numpy as np
from sklearn.datasets import get_data_home
from sklearn.utils import Bunch
=======

import numpy as np
from sklearn.utils import Bunch

from .base import fetch_file
>>>>>>> c8c2c03f

BASE_URL = 'https://archive.ics.uci.edu/ml/machine-learning-databases'


def _load_csv(fname, **kwargs):
    """Load a csv file with targets in the last column and features in the rest.
    """
    data = np.genfromtxt(fname, dtype=str, delimiter=',', encoding=None,
                         **kwargs)
    X = data[:, :-1]
    y = data[:, -1]
    return X, y


def _fetch(name, data_home=None):
    """Fetch dataset."""
    subfolder = 'uci'
    filename = name + '.data'
    url = BASE_URL + '/' + name + '/' + filename

    filename = fetch_file(
        dataname=name,
        urlname=url,
        subfolder=subfolder,
        data_home=data_home,
    )
    X, y = _load_csv(filename)
    try:
        filename = name + '.test'
        url = BASE_URL + '/' + name + '/' + filename
<<<<<<< HEAD
        filename = filename if dirname is None else os.path.join(
            dirname, filename)
        filename, _ = urlretrieve(url, filename=filename)
=======

        filename = fetch_file(
            dataname=name,
            urlname=url,
            subfolder=subfolder,
            data_home=data_home,
        )
>>>>>>> c8c2c03f
        X_test, y_test = _load_csv(filename)
    except:
        X_test = y_test = None
    try:
        filename = name + '.names'
        url = BASE_URL + '/' + name + '/' + filename
        filename = fetch_file(
            dataname=name,
            urlname=url,
            subfolder=subfolder,
            data_home=data_home,
        )
    except:
        filename = name + '.info'
        url = BASE_URL + '/' + name + '/' + filename
        filename = fetch_file(
            dataname=name,
            urlname=url,
            subfolder=subfolder,
            data_home=data_home,
        )
    with open(filename) as rst_file:
        fdescr = rst_file.read()
    return X, y, X_test, y_test, fdescr


def fetch(name, data_home=None):
    """Fetch UCI dataset.

    Fetch a UCI dataset by name. More info at
    https://archive.ics.uci.edu/ml/datasets.html.

    Parameters
    ----------
    name : string
        Dataset name.
    data_home : string or None, default None
        Specify another download and cache folder for the data sets. By default
        all scikit-learn data is stored in ‘~/scikit_learn_data’ subfolders.

    Returns
    -------
    data : Bunch
        Dictionary-like object with all the data and metadata.

    """
<<<<<<< HEAD
    dirname = os.path.join(get_data_home(data_home=data_home), 'uci', name)
    if not os.path.exists(dirname):
        os.makedirs(dirname)

    X_train, y_train, X_test, y_test, DESCR = _fetch(name, dirname=dirname)

    if X_test is None or y_test is None:
        X = X_train
        y = y_train

        train_indexes = None
        test_indexes = None
    else:
        X = np.concatenate((X_train, X_test))
        y = np.concatenate((y_train, y_test))

        train_indexes = np.arange(len(X_train))
        test_indexes = np.arange(len(X_train), len(X))

    data = Bunch(
        data=X,
        target=y,
        train_indexes=train_indexes,
        validation_indexes=None,
        test_indexes=test_indexes,
        inner_cv=None,
        outer_cv=None,
        DESCR=DESCR,
    )
=======
    X, y, X_test, y_test, DESCR = _fetch(name, data_home=data_home)
    data = Bunch(data=X, target=y, data_test=X_test, target_test=y_test,
                 inner_cv=None, outer_cv=None, DESCR=DESCR)
>>>>>>> c8c2c03f
    return data<|MERGE_RESOLUTION|>--- conflicted
+++ resolved
@@ -6,19 +6,11 @@
 """
 
 import os
-<<<<<<< HEAD
-from urllib.request import urlretrieve
-
-import numpy as np
-from sklearn.datasets import get_data_home
-from sklearn.utils import Bunch
-=======
 
 import numpy as np
 from sklearn.utils import Bunch
 
 from .base import fetch_file
->>>>>>> c8c2c03f
 
 BASE_URL = 'https://archive.ics.uci.edu/ml/machine-learning-databases'
 
@@ -49,19 +41,12 @@
     try:
         filename = name + '.test'
         url = BASE_URL + '/' + name + '/' + filename
-<<<<<<< HEAD
-        filename = filename if dirname is None else os.path.join(
-            dirname, filename)
-        filename, _ = urlretrieve(url, filename=filename)
-=======
-
         filename = fetch_file(
             dataname=name,
             urlname=url,
             subfolder=subfolder,
             data_home=data_home,
         )
->>>>>>> c8c2c03f
         X_test, y_test = _load_csv(filename)
     except:
         X_test = y_test = None
@@ -108,12 +93,7 @@
         Dictionary-like object with all the data and metadata.
 
     """
-<<<<<<< HEAD
-    dirname = os.path.join(get_data_home(data_home=data_home), 'uci', name)
-    if not os.path.exists(dirname):
-        os.makedirs(dirname)
-
-    X_train, y_train, X_test, y_test, DESCR = _fetch(name, dirname=dirname)
+    X_train, y_train, X_test, y_test, DESCR = _fetch(name, data_home=data_home)
 
     if X_test is None or y_test is None:
         X = X_train
@@ -138,9 +118,4 @@
         outer_cv=None,
         DESCR=DESCR,
     )
-=======
-    X, y, X_test, y_test, DESCR = _fetch(name, data_home=data_home)
-    data = Bunch(data=X, target=y, data_test=X_test, target_test=y_test,
-                 inner_cv=None, outer_cv=None, DESCR=DESCR)
->>>>>>> c8c2c03f
     return data