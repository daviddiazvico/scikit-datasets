"""
LIBSVM datasets (https://www.csie.ntu.edu.tw/~cjlin/libsvmtools/datasets).

@author: David Diaz Vico
@license: MIT
"""

import os
<<<<<<< HEAD
from urllib.error import HTTPError
from urllib.request import urlretrieve

import numpy as np
import scipy as sp
from sklearn.datasets import (get_data_home, load_svmlight_file,
                              load_svmlight_files)
from sklearn.model_selection import PredefinedSplit
from sklearn.utils import Bunch
=======

import numpy as np
import scipy as sp
from sklearn.datasets import load_svmlight_file, load_svmlight_files
from sklearn.model_selection import PredefinedSplit
from sklearn.utils import Bunch

from .base import fetch_file
>>>>>>> c8c2c03f

BASE_URL = 'https://www.csie.ntu.edu.tw/~cjlin/libsvmtools/datasets'
COLLECTIONS = {'binary', 'multiclass', 'regression', 'string'}


def _fetch_partition(collection, name, partition, data_home=None):
    """Fetch dataset partition."""
    subfolder = os.path.join('libsvm', collection)
    dataname = name.replace('/', '-')

    url = BASE_URL + '/' + collection + '/' + name + partition
    try:
<<<<<<< HEAD
        f = filename + '.bz2' if dirname is None else os.path.join(dirname,
                                                                   filename + '.bz2')
        f, _ = urlretrieve(url + '.bz2', filename=f)
    except HTTPError:
        try:
            f = filename if dirname is None else os.path.join(
                dirname, filename)
            f, _ = urlretrieve(url, filename=f)
=======
        f = fetch_file(
            dataname,
            urlname=url + '.bz2',
            subfolder=subfolder,
            data_home=data_home,
        )
    except:
        try:
            f = fetch_file(
                dataname,
                urlname=url,
                subfolder=subfolder,
                data_home=data_home,
            )
>>>>>>> c8c2c03f
        except:
            f = None

    if f is not None:
        f = os.fspath(f)

    return f


def _load(collection, name, data_home=None):
    """Load dataset."""
<<<<<<< HEAD
    filename = _fetch_partition(collection, name, '', dirname=dirname)
    filename_tr = _fetch_partition(collection, name, '.tr', dirname=dirname)
    filename_val = _fetch_partition(collection, name, '.val', dirname=dirname)
    filename_t = _fetch_partition(collection, name, '.t', dirname=dirname)
    filename_r = _fetch_partition(collection, name, '.r', dirname=dirname)
=======
    filename = _fetch_partition(collection, name, '', data_home)
    filename_tr = _fetch_partition(collection, name, '.tr', data_home)
    filename_val = _fetch_partition(collection, name, '.val', data_home)
    filename_t = _fetch_partition(collection, name, '.t', data_home)
    filename_r = _fetch_partition(collection, name, '.r', data_home)
>>>>>>> c8c2c03f

    if (filename_tr is not None) and (filename_val is not None) and (filename_t is not None):

        _, _, X_tr, y_tr, X_val, y_val, X_test, y_test = load_svmlight_files([
            filename,
            filename_tr,
            filename_val,
            filename_t,
        ])

        cv = PredefinedSplit([-1] * X_tr.shape[0] + [0] * X_val.shape[0])

        X = sp.sparse.vstack((X_tr, X_val, X_test))
        y = np.hstack((y_tr, y_val, y_test))

        # Compute indexes
        train_indexes = np.arange(X_tr.shape[0])
        validation_indexes = np.arange(
            X_tr.shape[0],
            X_tr.shape[0] + X_val.shape[0],
        )
        test_indexes = np.arange(X_tr.shape[0] + X_val.shape[0], X.shape[0])

    elif (filename_tr is not None) and (filename_val is not None):

        _, _, X_tr, y_tr, X_val, y_val = load_svmlight_files([
            filename,
            filename_tr,
            filename_val,
        ])

        cv = PredefinedSplit([-1] * X_tr.shape[0] + [0] * X_val.shape[0])

        X = sp.sparse.vstack((X_tr, X_val))
        y = np.hstack((y_tr, y_val))

        # Compute indexes
        train_indexes = np.arange(X_tr.shape[0])
        validation_indexes = np.arange(X_tr.shape[0], X.shape[0])
        test_indexes = None

    elif (filename_t is not None) and (filename_r is not None):

        X_tr, y_tr, X_test, y_test, X_remaining, y_remaining = load_svmlight_files([
            filename,
            filename_t,
            filename_r,
        ])

        X = sp.sparse.vstack((X_tr, X_test, X_remaining))
        y = np.hstack((y_tr, y_test, y_remaining))

        # Compute indexes
        train_indexes = np.arange(X_tr.shape[0])
        validation_indexes = None
        test_indexes = np.arange(
            X_tr.shape[0], X_tr.shape[0] + X_test.shape[0])

        cv = None

    elif filename_t is not None:

        X_tr, y_tr, X_test, y_test = load_svmlight_files([
            filename,
            filename_t,
        ])

        X = sp.sparse.vstack((X_tr, X_test))
        y = np.hstack((y_tr, y_test))

        # Compute indexes
        train_indexes = np.arange(X_tr.shape[0])
        validation_indexes = None
        test_indexes = np.arange(X_tr.shape[0], X.shape[0])

        cv = None

    else:

        X, y = load_svmlight_file(filename)

        # Compute indexes
        train_indexes = None
        validation_indexes = None
        test_indexes = None

        cv = None

    return X, y, train_indexes, validation_indexes, test_indexes, cv


def fetch(collection, name, data_home=None):
    """Fetch LIBSVM dataset.

    Fetch a LIBSVM dataset by collection and name. More info at
    https://www.csie.ntu.edu.tw/~cjlin/libsvmtools/datasets.

    Parameters
    ----------
    collection : string
        Collection name.
    name : string
        Dataset name.
    data_home : string or None, default None
        Specify another download and cache folder for the data sets. By default
        all scikit-learn data is stored in ‘~/scikit_learn_data’ subfolders.

    Returns
    -------
    data : Bunch
        Dictionary-like object with all the data and metadata.

    """
    if collection not in COLLECTIONS:
        raise Exception('Avaliable collections are ' + str(list(COLLECTIONS)))
<<<<<<< HEAD
    dirname = os.path.join(get_data_home(data_home=data_home), 'libsvm',
                           collection, name.replace('/', '-'))
    if not os.path.exists(dirname):
        os.makedirs(dirname)

    X, y, train_indexes, validation_indexes, test_indexes, cv = _load(
        collection,
        name,
        dirname=dirname,
    )

    data = Bunch(
        data=X,
        target=y,
        train_indexes=train_indexes,
        validation_indexes=validation_indexes,
        test_indexes=test_indexes,
        inner_cv=cv,
        outer_cv=None,
        DESCR=name,
    )

=======

    X, y, X_test, y_test, cv, X_remaining, y_remaining = _load(
        collection,
        name,
        data_home=data_home,
    )
    data = Bunch(data=X, target=y, data_test=X_test, target_test=y_test,
                 inner_cv=cv, outer_cv=None, data_remaining=X_remaining,
                 target_remaining=y_remaining, DESCR=name)
>>>>>>> c8c2c03f
    return data<|MERGE_RESOLUTION|>--- conflicted
+++ resolved
@@ -6,27 +6,16 @@
 """
 
 import os
-<<<<<<< HEAD
 from urllib.error import HTTPError
-from urllib.request import urlretrieve
-
-import numpy as np
-import scipy as sp
-from sklearn.datasets import (get_data_home, load_svmlight_file,
-                              load_svmlight_files)
-from sklearn.model_selection import PredefinedSplit
-from sklearn.utils import Bunch
-=======
 
 import numpy as np
 import scipy as sp
 from sklearn.datasets import load_svmlight_file, load_svmlight_files
 from sklearn.model_selection import PredefinedSplit
+from sklearn.model_selection import PredefinedSplit
 from sklearn.utils import Bunch
 
 from .base import fetch_file
->>>>>>> c8c2c03f
-
 BASE_URL = 'https://www.csie.ntu.edu.tw/~cjlin/libsvmtools/datasets'
 COLLECTIONS = {'binary', 'multiclass', 'regression', 'string'}
 
@@ -38,23 +27,13 @@
 
     url = BASE_URL + '/' + collection + '/' + name + partition
     try:
-<<<<<<< HEAD
-        f = filename + '.bz2' if dirname is None else os.path.join(dirname,
-                                                                   filename + '.bz2')
-        f, _ = urlretrieve(url + '.bz2', filename=f)
-    except HTTPError:
-        try:
-            f = filename if dirname is None else os.path.join(
-                dirname, filename)
-            f, _ = urlretrieve(url, filename=f)
-=======
         f = fetch_file(
             dataname,
             urlname=url + '.bz2',
             subfolder=subfolder,
             data_home=data_home,
         )
-    except:
+    except HTTPError:
         try:
             f = fetch_file(
                 dataname,
@@ -62,7 +41,6 @@
                 subfolder=subfolder,
                 data_home=data_home,
             )
->>>>>>> c8c2c03f
         except:
             f = None
 
@@ -74,19 +52,12 @@
 
 def _load(collection, name, data_home=None):
     """Load dataset."""
-<<<<<<< HEAD
-    filename = _fetch_partition(collection, name, '', dirname=dirname)
-    filename_tr = _fetch_partition(collection, name, '.tr', dirname=dirname)
-    filename_val = _fetch_partition(collection, name, '.val', dirname=dirname)
-    filename_t = _fetch_partition(collection, name, '.t', dirname=dirname)
-    filename_r = _fetch_partition(collection, name, '.r', dirname=dirname)
-=======
     filename = _fetch_partition(collection, name, '', data_home)
     filename_tr = _fetch_partition(collection, name, '.tr', data_home)
     filename_val = _fetch_partition(collection, name, '.val', data_home)
     filename_t = _fetch_partition(collection, name, '.t', data_home)
     filename_r = _fetch_partition(collection, name, '.r', data_home)
->>>>>>> c8c2c03f
+
 
     if (filename_tr is not None) and (filename_val is not None) and (filename_t is not None):
 
@@ -202,16 +173,11 @@
     """
     if collection not in COLLECTIONS:
         raise Exception('Avaliable collections are ' + str(list(COLLECTIONS)))
-<<<<<<< HEAD
-    dirname = os.path.join(get_data_home(data_home=data_home), 'libsvm',
-                           collection, name.replace('/', '-'))
-    if not os.path.exists(dirname):
-        os.makedirs(dirname)
 
     X, y, train_indexes, validation_indexes, test_indexes, cv = _load(
         collection,
         name,
-        dirname=dirname,
+        data_home=data_home,
     )
 
     data = Bunch(
@@ -225,15 +191,4 @@
         DESCR=name,
     )
 
-=======
-
-    X, y, X_test, y_test, cv, X_remaining, y_remaining = _load(
-        collection,
-        name,
-        data_home=data_home,
-    )
-    data = Bunch(data=X, target=y, data_test=X_test, target_test=y_test,
-                 inner_cv=cv, outer_cv=None, data_remaining=X_remaining,
-                 target_remaining=y_remaining, DESCR=name)
->>>>>>> c8c2c03f
     return data