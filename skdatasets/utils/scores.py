"""
@author: David Diaz Vico
@license: MIT
"""
from __future__ import annotations

import itertools as it
from dataclasses import dataclass
from functools import reduce
from typing import (
    Any,
    Callable,
    Literal,
    Mapping,
    Optional,
    Sequence,
    Tuple,
)

import numpy as np
import pandas as pd
from scipy.stats import (
    friedmanchisquare,
    kruskal,
    mannwhitneyu,
    rankdata,
    wilcoxon,
)
from scipy.stats.stats import ttest_ind_from_stats, ttest_rel
from statsmodels.sandbox.stats.multicomp import multipletests

CorrectionLike = Literal[
    None,
    "bonferroni",
    "sidak",
    "holm-sidak",
    "holm",
    "simes-hochberg",
    "hommel",
    "fdr_bh",
    "fdr_by",
    "fdr_tsbh",
    "fdr_tsbky",
]

MultitestLike = Literal["kruskal", "friedmanchisquare"]

TestLike = Literal["mannwhitneyu", "wilcoxon"]


@dataclass
class SummaryRow:
    values: np.typing.NDArray[Any]
    greater_is_better: bool | None = None


@dataclass
class ScoreCell:
    mean: float
    std: float | None
    rank: int
    significant: bool


def average_rank(
    ranks: np.typing.NDArray[np.integer[Any]],
    **kwargs: Any,
) -> SummaryRow:
    """Compute rank averages."""
    return SummaryRow(
        values=np.mean(ranks, axis=0),
        greater_is_better=False,
    )


def average_mean_score(
    means: np.typing.NDArray[np.floating[Any]],
    greater_is_better: bool,
    **kwargs: Any,
) -> SummaryRow:
    """Compute score mean averages."""
    return SummaryRow(
        values=np.mean(means, axis=0),
        greater_is_better=greater_is_better,
    )


def _is_significant(
    scores1: np.typing.NDArray[np.floating[Any]],
    scores2: np.typing.NDArray[np.floating[Any]],
    mean1: np.typing.NDArray[np.floating[Any]],
    mean2: np.typing.NDArray[np.floating[Any]],
    std1: np.typing.NDArray[np.floating[Any]],
    std2: np.typing.NDArray[np.floating[Any]],
    *,
    nobs: int | None = None,
    two_sided: bool = True,
    paired_test: bool = False,
    significancy_level: float = 0.05,
) -> bool:

    alternative = "two-sided" if two_sided else "greater"

    if paired_test:
        assert scores1.ndim == 1
        assert scores2.ndim == 1

        _, pvalue = ttest_rel(
            scores1,
            scores2,
            axis=-1,
            alternative=alternative,
        )

    else:
        assert nobs

        _, pvalue = ttest_ind_from_stats(
            mean1=mean1,
            std1=std1,
            nobs1=nobs,
            mean2=mean2,
            std2=std2,
            nobs2=nobs,
            equal_var=False,
            alternative=alternative,
        )

    return pvalue < significancy_level


def _all_significants(
    scores: np.typing.NDArray[np.floating[Any]],
    means: np.typing.NDArray[np.floating[Any]],
    stds: np.typing.NDArray[np.floating[Any]] | None,
    ranks: np.typing.NDArray[np.integer[Any]],
    *,
    nobs: int | None = None,
    two_sided: bool = True,
    paired_test: bool = False,
    significancy_level: float = 0,
) -> np.typing.NDArray[np.bool_]:

    significant_matrix = np.zeros_like(ranks, dtype=np.bool_)

    if stds is None or significancy_level <= 0:
        return significant_matrix

    for row, (scores_row, mean_row, std_row, rank_row) in enumerate(
        zip(scores, means, stds, ranks),
    ):
        for column, (scores1, mean1, std1, rank1) in enumerate(
            zip(scores_row, mean_row, std_row, rank_row),
        ):
            # Compare every element with all the ones with immediate below rank
            # It must be significantly better than all of them
            index2 = np.flatnonzero(rank_row == (rank1 + 1))

            is_significant = len(index2) > 0 and all(
                _is_significant(
                    scores1,
                    scores_row[idx],
                    mean1,
                    mean_row[idx],
                    std1,
                    std_row[idx],
                    nobs=nobs,
                    two_sided=two_sided,
                    paired_test=paired_test,
                    significancy_level=significancy_level,
                )
                for idx in index2
            )

            if is_significant:
                significant_matrix[row, column] = True

    return significant_matrix


def _set_style_classes(
    table: pd.DataFrame,
    *,
    all_ranks: np.typing.NDArray[np.integer[Any]],
    significants: np.typing.NDArray[np.bool_],
    n_summary_rows: int,
) -> pd.io.formats.style.Styler:
    rank_class_names = np.char.add(
        "rank",
        all_ranks.astype(str),
    )

    is_summary_row = np.zeros_like(all_ranks, dtype=np.bool_)
    is_summary_row[-n_summary_rows:, :] = True

    summary_rows_class_name = np.char.multiply(
        "summary",
        is_summary_row.astype(int),
    )

    significant_class_name = np.char.multiply(
        "significant",
        np.insert(
            significants,
            (len(significants),) * n_summary_rows,
            0,
            axis=0,
        ).astype(int),
    )

    styler = table.style.set_td_classes(
        pd.DataFrame(
            reduce(
                np.char.add,
                (
                    rank_class_names,
                    " ",
                    summary_rows_class_name,
                    " ",
                    significant_class_name,
                ),
            ),
            index=table.index,
            columns=table.columns,
        ),
    )

    return styler


def _set_style_formatter(
    styler: pd.io.formats.style.Styler,
    *,
    precision: int,
) -> pd.io.formats.style.Styler:
    def _formatter(
        data: object,
    ) -> str:
        if isinstance(data, str):
            return data
        elif isinstance(data, int):
            return str(int)
        elif isinstance(data, float):
            return f"{data:.{precision}f}"
        elif isinstance(data, ScoreCell):
            str_repr = f"{data.mean:.{precision}f}"
            if data.std is not None:
                str_repr += f" ± {data.std:.{precision}f}"
            str_repr += f" ({data.rank:.0f})"
            return str_repr
        else:
            return ""

    return styler.format(
        _formatter,
    )


def _set_default_style_html(
    styler: pd.io.formats.style.Styler,
    *,
    n_summary_rows: int,
) -> pd.io.formats.style.Styler:

    last_rows_mask = np.zeros(len(styler.data), dtype=int)
    last_rows_mask[-n_summary_rows:] = 1

    styler = styler.set_table_styles(
        [
            {
                "selector": ".summary",
                "props": [("font-style", "italic")],
            },
            {
                "selector": ".rank1",
                "props": [("font-weight", "bold")],
            },
            {
                "selector": ".rank2",
                "props": [("text-decoration", "underline")],
            },
            {
                "selector": ".significant::after",
                "props": [
                    ("content", '"*"'),
                    ("width", "0px"),
                    ("display", "inline-block"),
                ],
            },
            {
                "selector": ".col_heading",
                "props": [("font-weight", "bold")],
            },
        ],
    )

    styler = styler.apply_index(
        lambda _: np.char.multiply(
            "font-style: italic; font-weight: bold",
            last_rows_mask,
        ),
        axis=0,
    )

    styler = styler.apply_index(
        lambda idx: ["font-weight: bold"] * len(idx),
        axis=1,
    )

    return styler


def _set_style_from_class(
    styler: pd.io.formats.style.Styler,
    class_name: str,
    style: str,
) -> pd.io.formats.style.Styler:
    style_matrix = np.full(styler.data.shape, style)

    for row in range(style_matrix.shape[0]):
        for column in range(style_matrix.shape[1]):
            classes = styler.cell_context.get(
                (row, column),
                "",
            ).split()

            if class_name not in classes:
                style_matrix[row, column] = ""

    return styler.apply(lambda x: style_matrix, axis=None)


def _set_default_style_latex(
    styler: pd.io.formats.style.Styler,
    *,
    n_summary_rows: int,
) -> pd.io.formats.style.Styler:

    last_rows_mask = np.zeros(len(styler.data), dtype=int)
    last_rows_mask[-n_summary_rows:] = 1

    styler.set_table_styles(
        [
            {
                "selector": r"newcommand{\summary}",
                "props": r":[1]{\textit{#1}};",
            },
            {
                "selector": r"newcommand{\significant}",
                "props": r":[1]{#1*};",
            },
            {
<<<<<<< HEAD
                'selector': r'newcommand{\rank}',
                'props': (
                    r':[2]{\ifnum#1=1 \textbf{#2} \else '
                    r'\ifnum#1=2 \underline{#2} \else #2 \fi\fi};'
=======
                "selector": r"newcommand{\rank}",
                "props": (
                    r":[2]{\ifnum#1=1 \textbf{#2} \else "
                    r"\ifnum#1=2 \underline{#2} \fi\fi};"
>>>>>>> c9f0dbbf
                ),
            },
        ],
        overwrite=False,
    )

    for rank in range(styler.data.shape[1]):
        styler = _set_style_from_class(
            styler,
            f"rank{rank}",
            f"rank{{{rank}}}:--rwrap; ",
        )

    for class_name in ("summary", "significant"):

        styler = _set_style_from_class(
            styler,
            class_name,
            f"{class_name}:--rwrap; ",
        )

    styler = styler.apply_index(
        lambda _: np.char.multiply(
            "textbf:--rwrap;summary:--rwrap;",
            last_rows_mask,
        ),
        axis=0,
    )

    styler = styler.apply_index(
        lambda idx: ["textbf:--rwrap"] * len(idx),
        axis=1,
    )

    return styler


def _set_default_style(
    styler: pd.io.formats.style.Styler,
    *,
    n_summary_rows: int,
    default_style: Literal["html", "latex", None],
) -> pd.io.formats.style.Styler:

    if default_style == "html":
        styler = _set_default_style_html(
            styler,
            n_summary_rows=n_summary_rows,
        )
    elif default_style == "latex":
        styler = _set_default_style_latex(
            styler,
            n_summary_rows=n_summary_rows,
        )

    return styler


def scores_table(
    scores: np.typing.ArrayLike,
    stds: np.typing.ArrayLike | None = None,
    *,
    datasets: Sequence[str],
    estimators: Sequence[str],
    nobs: int | None = None,
    greater_is_better: bool = True,
    method: Literal["average", "min", "max", "dense", "ordinal"] = "min",
    significancy_level: float = 0,
    paired_test: bool = False,
    two_sided: bool = True,
    default_style: Literal["html", "latex", None] = "html",
    precision: int = 2,
    summary_rows: Sequence[Tuple[str, Callable[..., SummaryRow]]] = (
        ("Average rank", average_rank),
    ),
) -> pd.io.formats.style.Styler:
    """
    Scores table.

    Prints a table where each row represents a dataset and each column
    represents an estimator.

    Parameters
    ----------
    scores: array-like
        Matrix of scores where each column represents a model.
        Either the full matrix with all experiment results or the
        matrix with the mean scores can be passed.
    stds: array-like, default=None
        Matrix of standard deviations where each column represents a
        model. If ``scores`` is the full matrix with all results
        this is automatically computed from it and should not be passed.
    datasets: sequence of :external:class:`str`
        List of dataset names.
    estimators: sequence of :external:class:`str`
        List of estimator names.
    nobs: :external:class:`int`
        Number of repetitions of the experiments. Used only for computing
        significances when ``scores`` is not the full matrix.
    greater_is_better: boolean, default=True
        Whether a greater score is better (score) or worse
        (loss).
    method: {'average', 'min', 'max', 'dense', 'ordinal'}, default='average'
        Method used to solve ties.
    significancy_level: :external:class:`float`, default=0
        Significancy level for considerin a result significant. If nonzero,
        significancy is calculated using a t-test. In that case, if
        ``paired_test`` is ``True``, ``scores`` should be the full matrix
        and a paired test is performed. Otherwise, the t-test assumes
        independence, and either ``scores`` should be the full matrix
        or ``nobs`` should be passed.
    paired_test: :external:class:`bool`, default=False
        Whether to perform a paired test or a test assuming independence.
        If ``True``, ``scores`` should be the full matrix.
        Otherwise, either ``scores`` should be the full matrix
        or ``nobs`` should be passed.
    two_sided: :external:class:`bool`, default=True
        Whether to perform a two sided t-test or a one sided t-test.
    default_style: {'html', 'latex', None}, default='html'
        Default style for the table. Use ``None`` for no style. Note that
        the CSS classes and textual formatting are always set.
    precision: :external:class:`int`
        Number of decimals used for floating point numbers.
    summary_rows: sequence
        List of (name, callable) tuples for additional summary rows.
        By default, the rank average is computed.

    Returns
    -------
    table: array-like
        Table of mean and standard deviation of each estimator-dataset
        pair. A ranking of estimators is also generated.

    """
    scores = np.asanyarray(scores)
    stds = None if stds is None else np.asanyarray(stds)

    assert scores.ndim in {2, 3}
    means = scores if scores.ndim == 2 else np.mean(scores, axis=-1)
    if scores.ndim == 3:
        assert stds is None
        assert nobs is None
        stds = np.std(scores, axis=-1)
        nobs = scores.shape[-1]

    ranks = np.asarray(
        [
            rankdata(-m, method=method)
            if greater_is_better
            else rankdata(m, method=method)
            for m in means
        ]
    )

    significants = _all_significants(
        scores,
        means,
        stds,
        ranks,
        nobs=nobs,
        two_sided=two_sided,
        paired_test=paired_test,
        significancy_level=significancy_level,
    )

    table = pd.DataFrame(data=means, index=datasets, columns=estimators)
    for i, d in enumerate(datasets):
        for j, e in enumerate(estimators):
            table.loc[d, e] = ScoreCell(
                mean=means[i, j],
                std=None if stds is None else stds[i, j],
                rank=ranks[i, j],
                significant=significants[i, j],
            )

    # Create additional summary rows
    additional_ranks = []
    for name, summary_fun in summary_rows:
        row = summary_fun(
            scores=scores,
            means=means,
            stds=stds,
            ranks=ranks,
            greater_is_better=greater_is_better,
        )
        table.loc[name] = row.values

        if row.greater_is_better is None:
            additional_ranks.append(np.full(len(row.values), -1))
        else:
            additional_ranks.append(
                rankdata(-row.values, method=method)
                if row.greater_is_better
                else rankdata(row.values, method=method),
            )

    styler = _set_style_classes(
        table,
        all_ranks=np.vstack([ranks] + additional_ranks),
        significants=significants,
        n_summary_rows=len(summary_rows),
    )

    styler = _set_style_formatter(
        styler,
        precision=precision,
    )

    return _set_default_style(
        styler,
        n_summary_rows=len(summary_rows),
        default_style=default_style,
    )


def hypotheses_table(
    samples: np.typing.ArrayLike,
    models: Sequence[str],
    *,
    alpha: float = 0.05,
    multitest: Optional[MultitestLike] = None,
    test: TestLike = "wilcoxon",
    correction: CorrectionLike = None,
    multitest_args: Optional[Mapping[str, Any]] = None,
    test_args: Optional[Mapping[str, Any]] = None,
) -> Tuple[Optional[pd.DataFrame], Optional[pd.DataFrame]]:
    """
    Hypotheses table.

    Prints a hypothesis table with a selected test and correction.

    Parameters
    ----------
    samples: array-like
        Matrix of samples where each column represent a model.
    models: array-like
        Model names.
    alpha: float in [0, 1], default=0.05
        Significance level.
    multitest: {'kruskal', 'friedmanchisquare'}, default=None
        Ranking multitest used.
    test: {'mannwhitneyu', 'wilcoxon'}, default='wilcoxon'
        Ranking test used.
    correction: {'bonferroni', 'sidak', 'holm-sidak', 'holm', \
                 'simes-hochberg', 'hommel', 'fdr_bh', 'fdr_by', 'fdr_tsbh', \
                 'fdr_tsbky'}, default=None
        Method used to adjust the p-values.
    multitest_args: dict
        Optional ranking test arguments.
    test_args: dict
        Optional ranking test arguments.

    Returns
    -------
    multitest_table: array-like
        Table of p-value and rejection/non-rejection for the
        multitest hypothesis.
    test_table: array-like
        Table of p-values and rejection/non-rejection for each test
        hypothesis.

    """
    if multitest_args is None:
        multitest_args = {}

    if test_args is None:
        test_args = {}

    samples = np.asanyarray(samples)

    versus = list(it.combinations(range(len(models)), 2))
    comparisons = [f"{models[first]} vs {models[second]}" for first, second in versus]

    multitests = {
        "kruskal": kruskal,
        "friedmanchisquare": friedmanchisquare,
    }
    tests = {
        "mannwhitneyu": mannwhitneyu,
        "wilcoxon": wilcoxon,
    }

    multitest_table = None
    if multitest is not None:
        multitest_table = pd.DataFrame(
            index=[multitest],
            columns=["p-value", "Hypothesis"],
        )
        _, pvalue = multitests[multitest](
            *samples.T,
            **multitest_args,
        )
        reject_str = "Rejected" if pvalue <= alpha else "Not rejected"
        multitest_table.loc[multitest] = ["{0:.2f}".format(pvalue), reject_str]

        # If the multitest does not detect a significative difference,
        # the individual tests are not meaningful, so skip them.
        if pvalue > alpha:
            return multitest_table, None

    pvalues = [
        tests[test](
            samples[:, first],
            samples[:, second],
            **test_args,
        )[1]
        for first, second in versus
    ]

    if correction is not None:
        reject_bool, pvalues, _, _ = multipletests(
            pvalues,
            alpha,
            method=correction,
        )
        reject = ["Rejected" if r else "Not rejected" for r in reject_bool]
    else:
        reject = [
            "Rejected" if pvalue <= alpha else "Not rejected" for pvalue in pvalues
        ]

    data = [("{0:.2f}".format(p), r) for p, r in zip(pvalues, reject)]

    test_table = pd.DataFrame(
        data,
        index=comparisons,
        columns=["p-value", "Hypothesis"],
    )

    return multitest_table, test_table<|MERGE_RESOLUTION|>--- conflicted
+++ resolved
@@ -350,17 +350,10 @@
                 "props": r":[1]{#1*};",
             },
             {
-<<<<<<< HEAD
                 'selector': r'newcommand{\rank}',
                 'props': (
                     r':[2]{\ifnum#1=1 \textbf{#2} \else '
                     r'\ifnum#1=2 \underline{#2} \else #2 \fi\fi};'
-=======
-                "selector": r"newcommand{\rank}",
-                "props": (
-                    r":[2]{\ifnum#1=1 \textbf{#2} \else "
-                    r"\ifnum#1=2 \underline{#2} \fi\fi};"
->>>>>>> c9f0dbbf
                 ),
             },
         ],
