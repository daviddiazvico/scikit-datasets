"""
Tests.

@author: David Diaz Vico
@license: MIT
"""

<<<<<<< HEAD
from skdatasets import load
=======
from functools import partial

from .base import load, use

from skdatasets import load as load_global
>>>>>>> 66d6bc85

from .base import check_items


def test_load():
<<<<<<< HEAD
    """Tests load."""
    X, y, X_test, y_test, inner_cv, outer_cv = load('gunnar_raetsch', 'banana')
    check_items([X, y, outer_cv], [X_test, y_test, inner_cv])
    X, y, X_test, y_test, inner_cv, outer_cv = load('keel', 'abalone9-18')
    check_items([X, y, outer_cv], [X_test, y_test, inner_cv])
    try:
        X, y, X_test, y_test, inner_cv, outer_cv = load('keras', 'mnist')
        check_items([X, y, X_test, y_test], [inner_cv, outer_cv])
    except:
        pass
    X, y, X_test, y_test, inner_cv, outer_cv = load('libsvm', 'dna')
    check_items([X, y, X_test, y_test, inner_cv], [outer_cv])
    X, y, X_test, y_test, inner_cv, outer_cv = load('libsvm', 'abalone')
    check_items([X, y], [X_test, y_test, inner_cv, outer_cv])
    X, y, X_test, y_test, inner_cv, outer_cv = load('sklearn', 'iris')
    check_items([X, y], [X_test, y_test, inner_cv, outer_cv])
    X, y, X_test, y_test, inner_cv, outer_cv = load('uci', 'abalone')
    check_items([X, y], [X_test, y_test, inner_cv, outer_cv])

=======
    """Tests global load function."""
    load_abalone9_18 = partial(load_global, 'keel', 'abalone9-18')
    load(load_abalone9_18)
    use(load_abalone9_18)

>>>>>>> 66d6bc85
<|MERGE_RESOLUTION|>--- conflicted
+++ resolved
@@ -1,48 +1,19 @@
-"""
-Tests.
-
-@author: David Diaz Vico
-@license: MIT
-"""
-
-<<<<<<< HEAD
-from skdatasets import load
-=======
-from functools import partial
-
-from .base import load, use
-
-from skdatasets import load as load_global
->>>>>>> 66d6bc85
-
-from .base import check_items
-
-
-def test_load():
-<<<<<<< HEAD
-    """Tests load."""
-    X, y, X_test, y_test, inner_cv, outer_cv = load('gunnar_raetsch', 'banana')
-    check_items([X, y, outer_cv], [X_test, y_test, inner_cv])
-    X, y, X_test, y_test, inner_cv, outer_cv = load('keel', 'abalone9-18')
-    check_items([X, y, outer_cv], [X_test, y_test, inner_cv])
-    try:
-        X, y, X_test, y_test, inner_cv, outer_cv = load('keras', 'mnist')
-        check_items([X, y, X_test, y_test], [inner_cv, outer_cv])
-    except:
-        pass
-    X, y, X_test, y_test, inner_cv, outer_cv = load('libsvm', 'dna')
-    check_items([X, y, X_test, y_test, inner_cv], [outer_cv])
-    X, y, X_test, y_test, inner_cv, outer_cv = load('libsvm', 'abalone')
-    check_items([X, y], [X_test, y_test, inner_cv, outer_cv])
-    X, y, X_test, y_test, inner_cv, outer_cv = load('sklearn', 'iris')
-    check_items([X, y], [X_test, y_test, inner_cv, outer_cv])
-    X, y, X_test, y_test, inner_cv, outer_cv = load('uci', 'abalone')
-    check_items([X, y], [X_test, y_test, inner_cv, outer_cv])
-
-=======
-    """Tests global load function."""
-    load_abalone9_18 = partial(load_global, 'keel', 'abalone9-18')
-    load(load_abalone9_18)
-    use(load_abalone9_18)
-
->>>>>>> 66d6bc85
+"""
+Tests.
+
+@author: David Diaz Vico
+@license: MIT
+"""
+
+from functools import partial
+
+from .base import load, use
+
+from skdatasets import load as load_global
+
+
+def test_load():
+    """Tests global load function."""
+    load_abalone9_18 = partial(load_global, 'keel', 'abalone9-18')
+    load(load_abalone9_18)
+    use(load_abalone9_18)