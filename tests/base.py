"""
Tests.

@author: David Diaz Vico
@license: MIT
"""

from sklearn.linear_model import LogisticRegression
from sklearn.model_selection import (BaseCrossValidator, cross_val_score,
                                     GridSearchCV)

import numpy as np


def load(loader):
    """Checks that a dataset is loaded correctly."""
<<<<<<< HEAD

    try:
        (X, y), (X_tr, y_tr), (X_val, y_val), (X_test, y_test) = load(return_X_y=True)
        partitions = ((X, y), (X_tr, y_tr), (X_val, y_val), (X_test, y_test))
    except:
        try:
            (X, y), (X_test, y_test) = load(return_X_y=True)
            partitions = ((X, y), (X_test, y_test))
        except:
            X, y = load(return_X_y=True)
            partitions = ((X, y),)
    for (X, y), n_pattern in zip(partitions, n_patterns):
        check_array(X, n_pattern, n_cols=n_variables)
        check_array(y, n_pattern, n_cols=n_targets)
    bunch = load()
    for (X_name, y_name), n_pattern in zip(array_names, n_patterns):
        check_array(bunch[X_name], n_pattern, n_cols=n_variables)
        check_array(bunch[y_name], n_pattern, n_cols=n_targets)
    if n_folds is not None:
        for n_fold in n_folds:
            check_folds(bunch, n_patterns[0], n_folds=n_fold)


def check_items(not_nones, nones):
    """Checks if items are None or not."""
    for item in not_nones:
        assert item is not None
    for item in nones:
        assert item is None

=======
    X, y, X_test, y_test, inner_cv, outer_cv = loader(return_X_y=True)
    bunch = loader()
    assert isinstance(X, np.ndarray)
    assert isinstance(bunch.data, np.ndarray)
    assert X.shape == bunch.data.shape
    if y is not None:
        assert isinstance(y, np.ndarray)
        assert isinstance(bunch.target, np.ndarray)
        assert (X.shape[0] == y.shape[0] ==
                bunch.data.shape[0] == bunch.target.shape[0])
    if X_test is not None:
        assert isinstance(X_test, np.ndarray)
        assert isinstance(bunch.data_test, np.ndarray)
        assert X_test.shape[0] == bunch.data_test.shape[0]
    if y_test is not None:
        assert isinstance(y_test, np.ndarray)
        assert isinstance(bunch.target_test, np.ndarray)
        assert (X_test.shape[0] == y_test.shape[0] ==
                bunch.data_test.shape[0] == bunch.target_test.shape[0])
    if inner_cv is not None:
        assert isinstance(inner_cv, BaseCrossValidator)
        assert isinstance(bunch.inner_cv, BaseCrossValidator)
    if outer_cv is not None:
        assert isinstance(outer_cv, BaseCrossValidator)
        assert isinstance(bunch.outer_cv, BaseCrossValidator)


def use(loader):
    """Checks that a dataset can be used correctly."""
    X, y, X_test, y_test, inner_cv, outer_cv = loader(return_X_y=True)
    param_grid = {'penalty': ['l1', 'l2']}
    estimator = GridSearchCV(LogisticRegression(), param_grid=param_grid,
                             cv=inner_cv)
    if (X_test is not None) and (y_test is not None):
        # Test split for scoring
        estimator.fit(X, y)
        estimator.score(X_test, y_test)
    else:
        # CV scoring
        if isinstance(inner_cv,
                      BaseCrossValidator) or hasattr(inner_cv, '__iter__'):
            # Validation split for hyperparameter tuning
            estimator.fit(X, y)
            estimator = estimator.best_estimator_
        cross_val_score(estimator, X, y, cv=outer_cv)

>>>>>>> 66d6bc85
<|MERGE_RESOLUTION|>--- conflicted
+++ resolved
@@ -1,95 +1,61 @@
-"""
-Tests.
-
-@author: David Diaz Vico
-@license: MIT
-"""
-
-from sklearn.linear_model import LogisticRegression
-from sklearn.model_selection import (BaseCrossValidator, cross_val_score,
-                                     GridSearchCV)
-
-import numpy as np
-
-
-def load(loader):
-    """Checks that a dataset is loaded correctly."""
-<<<<<<< HEAD
-
-    try:
-        (X, y), (X_tr, y_tr), (X_val, y_val), (X_test, y_test) = load(return_X_y=True)
-        partitions = ((X, y), (X_tr, y_tr), (X_val, y_val), (X_test, y_test))
-    except:
-        try:
-            (X, y), (X_test, y_test) = load(return_X_y=True)
-            partitions = ((X, y), (X_test, y_test))
-        except:
-            X, y = load(return_X_y=True)
-            partitions = ((X, y),)
-    for (X, y), n_pattern in zip(partitions, n_patterns):
-        check_array(X, n_pattern, n_cols=n_variables)
-        check_array(y, n_pattern, n_cols=n_targets)
-    bunch = load()
-    for (X_name, y_name), n_pattern in zip(array_names, n_patterns):
-        check_array(bunch[X_name], n_pattern, n_cols=n_variables)
-        check_array(bunch[y_name], n_pattern, n_cols=n_targets)
-    if n_folds is not None:
-        for n_fold in n_folds:
-            check_folds(bunch, n_patterns[0], n_folds=n_fold)
-
-
-def check_items(not_nones, nones):
-    """Checks if items are None or not."""
-    for item in not_nones:
-        assert item is not None
-    for item in nones:
-        assert item is None
-
-=======
-    X, y, X_test, y_test, inner_cv, outer_cv = loader(return_X_y=True)
-    bunch = loader()
-    assert isinstance(X, np.ndarray)
-    assert isinstance(bunch.data, np.ndarray)
-    assert X.shape == bunch.data.shape
-    if y is not None:
-        assert isinstance(y, np.ndarray)
-        assert isinstance(bunch.target, np.ndarray)
-        assert (X.shape[0] == y.shape[0] ==
-                bunch.data.shape[0] == bunch.target.shape[0])
-    if X_test is not None:
-        assert isinstance(X_test, np.ndarray)
-        assert isinstance(bunch.data_test, np.ndarray)
-        assert X_test.shape[0] == bunch.data_test.shape[0]
-    if y_test is not None:
-        assert isinstance(y_test, np.ndarray)
-        assert isinstance(bunch.target_test, np.ndarray)
-        assert (X_test.shape[0] == y_test.shape[0] ==
-                bunch.data_test.shape[0] == bunch.target_test.shape[0])
-    if inner_cv is not None:
-        assert isinstance(inner_cv, BaseCrossValidator)
-        assert isinstance(bunch.inner_cv, BaseCrossValidator)
-    if outer_cv is not None:
-        assert isinstance(outer_cv, BaseCrossValidator)
-        assert isinstance(bunch.outer_cv, BaseCrossValidator)
-
-
-def use(loader):
-    """Checks that a dataset can be used correctly."""
-    X, y, X_test, y_test, inner_cv, outer_cv = loader(return_X_y=True)
-    param_grid = {'penalty': ['l1', 'l2']}
-    estimator = GridSearchCV(LogisticRegression(), param_grid=param_grid,
-                             cv=inner_cv)
-    if (X_test is not None) and (y_test is not None):
-        # Test split for scoring
-        estimator.fit(X, y)
-        estimator.score(X_test, y_test)
-    else:
-        # CV scoring
-        if isinstance(inner_cv,
-                      BaseCrossValidator) or hasattr(inner_cv, '__iter__'):
-            # Validation split for hyperparameter tuning
-            estimator.fit(X, y)
-            estimator = estimator.best_estimator_
-        cross_val_score(estimator, X, y, cv=outer_cv)
-
->>>>>>> 66d6bc85
+"""
+Tests.
+
+@author: David Diaz Vico
+@license: MIT
+"""
+
+from sklearn.linear_model import LogisticRegression
+from sklearn.model_selection import (BaseCrossValidator, cross_val_score,
+                                     GridSearchCV)
+
+import numpy as np
+
+
+def load(loader):
+    """Checks that a dataset is loaded correctly."""
+    X, y, X_test, y_test, inner_cv, outer_cv = loader(return_X_y=True)
+    bunch = loader()
+    assert isinstance(X, np.ndarray)
+    assert isinstance(bunch.data, np.ndarray)
+    assert X.shape == bunch.data.shape
+    if y is not None:
+        assert isinstance(y, np.ndarray)
+        assert isinstance(bunch.target, np.ndarray)
+        assert (X.shape[0] == y.shape[0] ==
+                bunch.data.shape[0] == bunch.target.shape[0])
+    if X_test is not None:
+        assert isinstance(X_test, np.ndarray)
+        assert isinstance(bunch.data_test, np.ndarray)
+        assert X_test.shape[0] == bunch.data_test.shape[0]
+    if y_test is not None:
+        assert isinstance(y_test, np.ndarray)
+        assert isinstance(bunch.target_test, np.ndarray)
+        assert (X_test.shape[0] == y_test.shape[0] ==
+                bunch.data_test.shape[0] == bunch.target_test.shape[0])
+    if inner_cv is not None:
+        assert isinstance(inner_cv, BaseCrossValidator)
+        assert isinstance(bunch.inner_cv, BaseCrossValidator)
+    if outer_cv is not None:
+        assert isinstance(outer_cv, BaseCrossValidator)
+        assert isinstance(bunch.outer_cv, BaseCrossValidator)
+
+
+def use(loader):
+    """Checks that a dataset can be used correctly."""
+    X, y, X_test, y_test, inner_cv, outer_cv = loader(return_X_y=True)
+    param_grid = {'penalty': ['l1', 'l2']}
+    estimator = GridSearchCV(LogisticRegression(), param_grid=param_grid,
+                             cv=inner_cv)
+    if (X_test is not None) and (y_test is not None):
+        # Test split for scoring
+        estimator.fit(X, y)
+        estimator.score(X_test, y_test)
+    else:
+        # CV scoring
+        if isinstance(inner_cv,
+                      BaseCrossValidator) or hasattr(inner_cv, '__iter__'):
+            # Validation split for hyperparameter tuning
+            estimator.fit(X, y)
+            estimator = estimator.best_estimator_
+        cross_val_score(estimator, X, y, cv=outer_cv)