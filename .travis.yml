--- conflicted
+++ resolved
@@ -16,11 +16,7 @@
   - chmod +x ./cc-test-reporter
   - ./cc-test-reporter before-build
 script:
-<<<<<<< HEAD
   - python setup.py test
-=======
-  - nosetests -x -v -d --with-coverage --cover-erase --cover-package=skdatasets --cover-xml tests/test_gunnar_raetsch.py tests/test_keel.py tests/test_libsvm.py tests/test_load.py tests/test_sklearn.py tests/test_uci.py
->>>>>>> 66d6bc85
   - mkdir docs
   - export PYTHONPATH=`pwd`
   - sphinx-quickstart -q -p scikit-datasets -a "David Diaz Vico" -v 0.1 -r 0.1.14 -l en --ext-autodoc --ext-viewcode --ext-githubpages --extensions sphinxcontrib.napoleon --no-makefile --no-batchfile docs
